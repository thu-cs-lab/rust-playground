--- conflicted
+++ resolved
@@ -38,94 +38,6 @@
   dispatch(performExecuteOnly());
 };
 
-<<<<<<< HEAD
-type FetchArg = Parameters<typeof fetch>[0];
-
-export function jsonGet(url: FetchArg) {
-  return fetchJson(url, {
-    method: 'get',
-  });
-}
-
-export function jsonPost<T>(url: FetchArg, body: Record<string, any>): Promise<T> {
-  return fetchJson(url, {
-    method: 'post',
-    body: JSON.stringify(body),
-  });
-}
-
-async function fetchJson(url: FetchArg, args: RequestInit) {
-  const headers = new Headers(args.headers);
-  headers.set('Content-Type', 'application/json');
-
-  let response;
-  try {
-    if (typeof url === "string") {
-      url = process.env.PUBLIC_URL + url;
-    }
-    response = await fetch(url, { ...args, headers });
-  } catch (networkError) {
-    // e.g. server unreachable
-    if (networkError instanceof Error) {
-      throw ({
-        error: `Network error: ${networkError.toString()}`,
-      });
-    } else {
-      throw ({
-        error: 'Unknown error while fetching JSON',
-      });
-    }
-  }
-
-  let body;
-  try {
-    body = await response.json();
-  } catch (convertError) {
-    if (convertError instanceof Error) {
-      throw ({
-        error: `Response was not JSON: ${convertError.toString()}`,
-      });
-    } else {
-      throw ({
-        error: 'Unknown error while converting JSON',
-      });
-    }
-  }
-
-  if (response.ok) {
-    // HTTP 2xx
-    return body;
-  } else {
-    // HTTP 4xx, 5xx (e.g. malformed JSON request)
-    throw body;
-  }
-}
-
-// We made some strange decisions with how the `fetchJson` function
-// communicates errors, so we untwist those here to fit better with
-// redux-toolkit's ideas.
-export const adaptFetchError = async <R>(cb: () => Promise<R>): Promise<R> => {
-  let result;
-
-  try {
-    result = await cb();
-  } catch (e) {
-    if (e && typeof e === 'object' && 'error' in e && typeof e.error === 'string') {
-      throw new Error(e.error);
-    } else {
-      throw new Error('An unknown error occurred');
-    }
-  }
-
-  if (result && typeof result === 'object' && 'error' in result && typeof result.error === 'string') {
-    throw new Error(result.error);
-  }
-
-  return result;
-}
-
-=======
->>>>>>> a42909e3
 function performAutoOnly(): ThunkAction {
   return function (dispatch, getState) {
     const state = getState();
