--- conflicted
+++ resolved
@@ -209,26 +209,16 @@
 }) =>
   createAction(ActionType.ExecuteFailed, { error, isAutoBuild });
 
-<<<<<<< HEAD
-function jsonGet(urlObj) {
+function jsonGet(urlObj: string | UrlObject) {
   const urlStr = process.env.PUBLIC_URL + url.format(urlObj);
-=======
-function jsonGet(urlObj: string | UrlObject) {
-  const urlStr = url.format(urlObj);
->>>>>>> 3fdc0b15
 
   return fetchJson(urlStr, {
     method: 'get',
   });
 }
 
-<<<<<<< HEAD
-function jsonPost(urlObj, body) {
+function jsonPost<T>(urlObj: UrlObject, body: Record<string, any>): Promise<T> {
   const urlStr = process.env.PUBLIC_URL + url.format(urlObj);
-=======
-function jsonPost<T>(urlObj: UrlObject, body: Record<string, any>): Promise<T> {
-  const urlStr = url.format(urlObj);
->>>>>>> 3fdc0b15
 
   return fetchJson(urlStr, {
     method: 'post',
