--- conflicted
+++ resolved
@@ -43,17 +43,13 @@
     set_header::SetResponseHeader,
     trace::TraceLayer,
 };
-<<<<<<< HEAD
-use tracing::info;
-=======
-use tracing::{error, error_span, field};
+use tracing::{info, error, error_span, field};
 
 use crate::{env::PLAYGROUND_GITHUB_TOKEN, public_http_api as api};
 
 use cache::{
     cache_task, CacheTaskItem, CacheTx, CacheTxError, Stamped, SANDBOX_CACHE_TIME_TO_LIVE,
 };
->>>>>>> a42909e3
 
 const ONE_HOUR: Duration = Duration::from_secs(60 * 60);
 
@@ -95,7 +91,6 @@
         .fallback_service(root_files)
         .nest_service("/assets", asset_files)
         .layer(rewrite_help_as_index)
-<<<<<<< HEAD
         .layer(strip_public_url)
         .route(&transform("/evaluate.json"), post(evaluate))
         .route(&transform("/compile"), post(compile))
@@ -106,64 +101,25 @@
         .route(&transform("/macro-expansion"), post(macro_expansion))
         .route(&transform("/meta/crates"), get_or_post(meta_crates))
         .route(
-            &transform("/meta/version/stable"),
-            get_or_post(meta_version_stable),
-        )
-        .route(
-            &transform("/meta/version/beta"),
-            get_or_post(meta_version_beta),
-        )
-        .route(
-            &transform("/meta/version/nightly"),
-            get_or_post(meta_version_nightly),
-        )
-        .route(
-            &transform("/meta/version/rustfmt"),
-            get_or_post(meta_version_rustfmt),
-        )
-        .route(
-            &transform("/meta/version/clippy"),
-            get_or_post(meta_version_clippy),
-        )
-        .route(
-            &transform("/meta/version/miri"),
-            get_or_post(meta_version_miri),
+            &transform("/meta/versions"),
+            get_or_post(meta_versions),
         )
         .route(&transform("/meta/gist"), post(meta_gist_create))
         .route(&transform("/meta/gist/"), post(meta_gist_create)) // compatibility with lax frontend code
-        .route(&transform("/meta/gist/:id"), get(meta_gist_get))
+        .route(&transform("/meta/gist/{id}"), get(meta_gist_get))
         .route(&transform("/metrics"), get(metrics))
         .route(&transform("/websocket"), get(websocket))
         .route(&transform("/nowebsocket"), post(nowebsocket))
-        .route(&transform("/whynowebsocket"), get(whynowebsocket))
-        .layer(Extension(config.clone()))
-        .layer(Extension(Arc::new(SandboxCache::default())))
-=======
-        .route("/evaluate.json", post(evaluate))
-        .route("/compile", post(compile))
-        .route("/execute", post(execute))
-        .route("/format", post(format))
-        .route("/clippy", post(clippy))
-        .route("/miri", post(miri))
-        .route("/macro-expansion", post(macro_expansion))
-        .route("/meta/crates", get_or_post(meta_crates))
-        .route("/meta/versions", get(meta_versions))
-        .route("/meta/gist", post(meta_gist_create))
-        .route("/meta/gist/", post(meta_gist_create)) // compatibility with lax frontend code
-        .route("/meta/gist/{id}", get(meta_gist_get))
-        .route("/metrics", get(metrics))
-        .route("/websocket", get(websocket))
-        .route("/nowebsocket", post(nowebsocket))
-        .route("/internal/debug/whynowebsocket", get(whynowebsocket))
+        .route(&transform("/internal/debug/whynowebsocket"), get(whynowebsocket))
         .route(
-            "/internal/debug/tracked-containers",
+            &transform("/internal/debug/tracked-containers"),
             get(tracked_containers),
         )
+        .layer(Extension(config.clone()))
         .layer(Extension(factory))
         .layer(Extension(db_handle))
         .layer(Extension(cache_crates_tx))
         .layer(Extension(cache_versions_tx))
->>>>>>> a42909e3
         .layer(Extension(config.github_token()))
         .layer(Extension(config.feature_flags))
         .layer(Extension(config.websocket_config));
@@ -246,8 +202,7 @@
     get_service(with_caching)
 }
 
-<<<<<<< HEAD
-async fn strip_public_url<B>(mut req: Request<B>, next: middleware::Next<B>) -> impl IntoResponse {
+async fn strip_public_url(mut req: Request<Body>, next: middleware::Next) -> impl IntoResponse {
     let config: &Config = req.extensions().get().unwrap();
     let public_url = config.public_url.clone();
 
@@ -270,14 +225,9 @@
     next.run(req).await
 }
 
-async fn rewrite_help_as_index<B>(
-    mut req: Request<B>,
-    next: middleware::Next<B>,
-=======
 async fn rewrite_help_as_index(
     mut req: Request<Body>,
     next: middleware::Next,
->>>>>>> a42909e3
 ) -> impl IntoResponse {
     let uri = req.uri_mut();
     if uri.path() == "/help" {
@@ -632,25 +582,13 @@
 
 async fn meta_gist_create(
     Extension(token): Extension<GhToken>,
-<<<<<<< HEAD
-    Json(req): Json<MetaGistCreateRequest>,
-) -> Result<Json<MetaGistResponse>> {
-    let token = token.must_get()?;
-    Ok(Json(MetaGistResponse {
+    Json(req): Json<api::MetaGistCreateRequest>,
+) -> Result<Json<api::MetaGistResponse>> {
+    Ok(Json(api::MetaGistResponse {
         id: String::new(),
         url: String::new(),
         code: req.code,
     }))
-=======
-    Json(req): Json<api::MetaGistCreateRequest>,
-) -> Result<Json<api::MetaGistResponse>> {
-    let token = must_get(&token)?;
-    gist::create_future(token, req.code)
-        .await
-        .map(Into::into)
-        .map(Json)
-        .context(GistCreationSnafu)
->>>>>>> a42909e3
 }
 
 async fn meta_gist_get(
